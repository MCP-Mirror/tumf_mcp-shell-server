--- conflicted
+++ resolved
@@ -1,55 +1,3 @@
-<<<<<<< HEAD
-"""Test configuration and fixtures."""
-
-import asyncio
-import functools
-import os
-from typing import AsyncGenerator
-
-import pytest_asyncio
-
-
-# Configure pytest-asyncio
-def pytest_configure(config):
-    """Configure pytest-asyncio defaults"""
-    # Enable command execution for tests
-    os.environ["ALLOW_COMMANDS"] = "1"
-    # Add allowed commands for tests
-    os.environ["ALLOWED_COMMANDS"] = (
-        "echo,sleep,cat,ls,pwd,touch,mkdir,rm,mv,cp,grep,awk,sed"
-    )
-
-
-@pytest_asyncio.fixture()
-async def cleanup_processes() -> AsyncGenerator[None, None]:
-    """Ensure all subprocess are cleaned up after each test."""
-    yield
-    loop = asyncio.get_running_loop()
-
-    # Patch the close method to avoid errors during cleanup
-    def quiet_close(self):
-        try:
-            self.close()
-        except RuntimeError:
-            pass
-
-    for transport in getattr(loop, "_transports", set()).copy():
-        if hasattr(transport, "_proc"):
-            transport.close = functools.partial(quiet_close, transport)
-
-    try:
-        # Get all tasks and wait for them to complete
-        tasks = [t for t in asyncio.all_tasks(loop) if not t.done()]
-        if tasks:
-            # Cancel all tasks and wait for them to complete
-            for task in tasks:
-                task.cancel()
-            await asyncio.gather(*tasks, return_exceptions=True)
-        # Shutdown async generators
-        await loop.shutdown_asyncgens()
-    except Exception as e:
-        print(f"Error during cleanup: {e}")
-=======
 """
 Test configuration and fixtures.
 """
@@ -147,5 +95,4 @@
         await loop.shutdown_asyncgens()
         loop.close()
     except Exception as e:
-        print(f"Error during loop cleanup: {e}")
->>>>>>> 1fbd4dab
+        print(f"Error during loop cleanup: {e}")