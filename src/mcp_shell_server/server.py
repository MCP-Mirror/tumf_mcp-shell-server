import asyncio
import logging
import traceback
from collections.abc import Sequence
from typing import Any

from mcp.server import Server
from mcp.types import TextContent, Tool

from .shell_executor import ShellExecutor
from .version import __version__

# Configure logging
logging.basicConfig(level=logging.INFO)
logger = logging.getLogger("mcp-shell-server")

app = Server("mcp-shell-server")


class ExecuteToolHandler:
    """Handler for shell command execution"""

    name = "shell_execute"
    description = "Execute a shell command"

    def __init__(self):
        self.executor = ShellExecutor()

    def get_allowed_commands(self) -> list[str]:
        """Get the allowed commands"""
        return self.executor.get_allowed_commands()

    def get_tool_description(self) -> Tool:
        """Get the tool description for the execute command"""
        return Tool(
            name=self.name,
            description=f"{self.description}\nAllowed commands: {', '.join(self.get_allowed_commands())}",
            inputSchema={
                "type": "object",
                "properties": {
                    "command": {
                        "type": "array",
                        "items": {"type": "string"},
                        "description": "Command and its arguments as array",
                    },
                    "stdin": {
                        "type": "string",
                        "description": "Input to be passed to the command via stdin",
                    },
                    "directory": {
                        "type": "string",
                        "description": "Working directory where the command will be executed",
                    },
                    "timeout": {
                        "type": "integer",
                        "description": "Maximum execution time in seconds",
                        "minimum": 0,
                    },
                },
                "required": ["command", "directory"],
            },
        )

    async def run_tool(self, arguments: dict) -> Sequence[TextContent]:
        """Execute the shell command with the given arguments"""
        command = arguments.get("command", [])
        stdin = arguments.get("stdin")
        directory = arguments.get("directory", "/tmp")  # default to /tmp for safety
        timeout = arguments.get("timeout")

        if not command:
            raise ValueError("No command provided")

        if not isinstance(command, list):
            raise ValueError("'command' must be an array")

        # Make sure directory exists
        if not directory:
            raise ValueError("Directory is required")
<<<<<<< HEAD

        result = await self.executor.execute(command, directory, stdin, timeout)
=======
>>>>>>> 16d272b5

        try:
            result = await self.executor.execute(command, directory, stdin, timeout)
        except asyncio.TimeoutError as e:
            raise ValueError(f"Command timed out after {timeout} seconds") from e

        # Convert executor result to TextContent sequence
        content: list[TextContent] = []

        if result.get("error"):
            raise ValueError(result["error"])

        if result.get("stdout"):
            content.append(TextContent(type="text", text=result["stdout"]))
        if result.get("stderr"):
            content.append(TextContent(type="text", text=result["stderr"]))

        return content


# Initialize tool handlers
tool_handler = ExecuteToolHandler()


@app.list_tools()
async def list_tools() -> list[Tool]:
    """List available tools."""
    return [tool_handler.get_tool_description()]


@app.call_tool()
async def call_tool(name: str, arguments: Any) -> Sequence[TextContent]:
    """Handle tool calls"""
    try:
        if name != tool_handler.name:
            raise ValueError(f"Unknown tool: {name}")

        if not isinstance(arguments, dict):
            raise ValueError("Arguments must be a dictionary")

        return await tool_handler.run_tool(arguments)

    except Exception as e:
        logger.error(traceback.format_exc())
        raise RuntimeError(f"Error executing command: {str(e)}") from e


async def main() -> None:
    """Main entry point for the MCP shell server"""
    logger.info(f"Starting MCP shell server v{__version__}")
    try:
        from mcp.server.stdio import stdio_server

        async with stdio_server() as (read_stream, write_stream):
            await app.run(
                read_stream, write_stream, app.create_initialization_options()
            )
    except Exception as e:
        logger.error(f"Server error: {str(e)}")
        raise<|MERGE_RESOLUTION|>--- conflicted
+++ resolved
@@ -77,11 +77,6 @@
         # Make sure directory exists
         if not directory:
             raise ValueError("Directory is required")
-<<<<<<< HEAD
-
-        result = await self.executor.execute(command, directory, stdin, timeout)
-=======
->>>>>>> 16d272b5
 
         try:
             result = await self.executor.execute(command, directory, stdin, timeout)
